{
  "name": "@microsoft/resolve-chunk-plugin",
  "version": "2.0.76",
  "description": "This is a webpack plugin that looks for calls to \"resolveChunk\" with a chunk name, and returns the chunk ID.",
  "main": "lib/index.js",
  "typings": "lib/index.d.ts",
  "tsdoc": {
    "tsdocFlavor": "AEDoc"
  },
  "license": "MIT",
  "repository": {
    "type": "git",
    "url": "https://github.com/Microsoft/web-build-tools/tree/master/webpack/resolve-chunk-plugin"
  },
  "scripts": {
    "build": "gulp test --clean"
  },
  "dependencies": {
    "@types/webpack": "4.4.0"
  },
  "devDependencies": {
<<<<<<< HEAD
    "@microsoft/rush-stack-compiler-3.1": "0.5.1",
=======
    "@microsoft/rush-stack-compiler-3.0": "0.5.1",
>>>>>>> 13c13564
    "@types/mocha": "5.2.5",
    "chai": "~3.5.0",
    "gulp": "~3.9.1",
    "mocha": "^5.2.0",
    "@microsoft/node-library-build": "6.0.28"
  }
}<|MERGE_RESOLUTION|>--- conflicted
+++ resolved
@@ -19,11 +19,7 @@
     "@types/webpack": "4.4.0"
   },
   "devDependencies": {
-<<<<<<< HEAD
     "@microsoft/rush-stack-compiler-3.1": "0.5.1",
-=======
-    "@microsoft/rush-stack-compiler-3.0": "0.5.1",
->>>>>>> 13c13564
     "@types/mocha": "5.2.5",
     "chai": "~3.5.0",
     "gulp": "~3.9.1",
