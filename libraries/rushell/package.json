--- conflicted
+++ resolved
@@ -16,8 +16,6 @@
     "start": "jest --watch"
   },
   "license": "MIT",
-<<<<<<< HEAD
-=======
   "dependencies": {
     "@microsoft/node-core-library": "3.13.0"
   },
@@ -26,11 +24,10 @@
     "@microsoft/node-library-build": "6.0.73",
     "@types/jest": "23.3.11",
     "@types/node": "8.5.8",
-    "gulp": "~3.9.1",
+    "gulp": "~4.0.2",
     "jest": "~23.6.0",
     "ts-jest": "~22.4.6"
   },
->>>>>>> 1188f387
   "jest": {
     "moduleFileExtensions": [
       "ts",
@@ -44,17 +41,5 @@
     "testMatch": [
       "<rootDir>/src/**/*.test.ts"
     ]
-  },
-  "dependencies": {
-    "@microsoft/node-core-library": "3.13.0"
-  },
-  "devDependencies": {
-    "@microsoft/node-library-build": "6.0.72",
-    "@microsoft/rush-stack-compiler-3.2": "0.3.24",
-    "@types/jest": "23.3.11",
-    "@types/node": "8.5.8",
-    "gulp": "~4.0.2",
-    "jest": "~23.6.0",
-    "ts-jest": "~22.4.6"
   }
 }