{
  "name": "@microsoft/gulp-core-build-serve",
  "version": "3.5.22",
  "description": "",
  "main": "lib/index.js",
  "typings": "lib/index.d.ts",
  "license": "MIT",
  "repository": {
    "type": "git",
    "url": "https://github.com/microsoft/rushstack/tree/master/core-build/gulp-core-build-serve"
  },
  "scripts": {
    "build": "gulp --clean"
  },
  "dependencies": {
    "@microsoft/debug-certificate-manager": "~0.1.0",
    "@microsoft/gulp-core-build": "3.13.3",
    "@microsoft/node-core-library": "3.18.2",
    "@types/node": "8.10.54",
    "colors": "~1.2.1",
    "express": "~4.16.2",
    "gulp": "~4.0.2",
    "gulp-connect": "~5.5.0",
    "gulp-open": "~3.0.1",
    "sudo": "~1.0.3"
  },
  "devDependencies": {
<<<<<<< HEAD
    "@microsoft/node-library-build": "6.3.14",
    "@microsoft/rush-stack-compiler-3.5": "0.3.13",
=======
    "@microsoft/rush-stack-compiler-3.5": "0.3.14",
    "@microsoft/node-library-build": "6.3.15",
>>>>>>> 4cf4bdd0
    "@rushstack/eslint-config": "0.5.1",
    "@types/express": "4.11.0",
    "@types/express-serve-static-core": "4.11.0",
    "@types/gulp": "4.0.6",
    "@types/mime": "0.0.29",
    "@types/orchestrator": "0.0.30",
    "@types/serve-static": "1.13.1",
    "@types/through2": "2.0.32",
    "@types/vinyl": "2.0.3"
  }
}<|MERGE_RESOLUTION|>--- conflicted
+++ resolved
@@ -25,13 +25,8 @@
     "sudo": "~1.0.3"
   },
   "devDependencies": {
-<<<<<<< HEAD
-    "@microsoft/node-library-build": "6.3.14",
-    "@microsoft/rush-stack-compiler-3.5": "0.3.13",
-=======
     "@microsoft/rush-stack-compiler-3.5": "0.3.14",
     "@microsoft/node-library-build": "6.3.15",
->>>>>>> 4cf4bdd0
     "@rushstack/eslint-config": "0.5.1",
     "@types/express": "4.11.0",
     "@types/express-serve-static-core": "4.11.0",
