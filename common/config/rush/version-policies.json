--- conflicted
+++ resolved
@@ -81,11 +81,7 @@
   {
     "policyName": "rush",
     "definitionName": "lockStepVersion",
-<<<<<<< HEAD
-    "version": "5.7.3",
-=======
     "version": "5.8.0",
->>>>>>> 04547eae
     "nextBump": "minor",
     "mainProject": "@microsoft/rush"
   }
