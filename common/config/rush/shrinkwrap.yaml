--- conflicted
+++ resolved
@@ -80,7 +80,7 @@
   '@types/yargs': 0.0.34
   '@types/z-schema': 3.16.31
   argparse: 1.0.10
-  autoprefixer: 9.1.3
+  autoprefixer: 6.3.7
   builtins: 1.0.3
   chai: 3.5.0
   colors: 1.2.5
@@ -109,7 +109,7 @@
   gulp-mocha: 6.0.0
   gulp-open: 3.0.1
   gulp-plumber: 1.1.0
-  gulp-postcss: 8.0.0
+  gulp-postcss: 6.3.0
   gulp-replace: 0.5.4
   gulp-sass: 3.1.0
   gulp-sourcemaps: 2.6.4
@@ -149,7 +149,7 @@
   orchestrator: 0.3.8
   phantomjs-polyfill: 0.0.2
   phantomjs-prebuilt: 2.1.16
-  postcss-modules: 1.3.2
+  postcss-modules: 0.6.4
   pretty-hrtime: 1.0.3
   read-package-tree: 5.1.6
   rimraf: 2.5.4
@@ -1196,30 +1196,18 @@
     hasBin: true
     resolution:
       integrity: sha512-Wm6ukoaOGJi/73p/cl2GvLjTI5JM1k/O14isD73YML8StrH/7/lRFgmg8nICZgD3bZZvjwCGxtMOD3wWNAu8cg==
-  /autoprefixer/9.1.3:
-    dependencies:
-<<<<<<< HEAD
-      browserslist: 4.1.0
-      caniuse-lite: 1.0.30000883
-=======
+  /autoprefixer/6.3.7:
+    dependencies:
       browserslist: 1.3.6
       caniuse-db: 1.0.30000884
->>>>>>> 901d4548
       normalize-range: 0.1.2
       num2fraction: 1.2.2
-      postcss: 7.0.2
+      postcss: 5.2.18
       postcss-value-parser: 3.3.0
     dev: false
-    engines:
-      node: '>=6.0.0'
-    hasBin: true
-    resolution:
-<<<<<<< HEAD
-      integrity: sha512-No9xrkPCGIHc9I52e+u1MuvkwfTOIXQt3tu+jGSONAJf4awvQmqOTWmk7JhA9Q3BTvBYIRdpS9PLFtrmpZcImg==
-=======
+    resolution:
       integrity: sha1-jt8xZt2f1hFlM2Ysi7NqA8DvyHQ=
       tarball: 'http://registry.npmjs.org/autoprefixer/-/autoprefixer-6.3.7.tgz'
->>>>>>> 901d4548
   /aws-sign2/0.7.0:
     dev: false
     resolution:
@@ -1674,20 +1662,14 @@
     dev: false
     resolution:
       integrity: sha512-Z942RysHXmJrhqk88FmKBVq/v5tqmSkDz7p54G/MGyjMnCFFnC79XWNbg+Vta8W6Wb2qtSZTSxIGkJrRpCFEiA==
-  /browserslist/4.1.0:
-    dependencies:
-<<<<<<< HEAD
-      caniuse-lite: 1.0.30000883
-      electron-to-chromium: 1.3.62
-      node-releases: 1.0.0-alpha.11
-=======
+  /browserslist/1.3.6:
+    dependencies:
       caniuse-db: 1.0.30000884
     deprecated: Browserslist 2 could fail on reading Browserslist >3.0 config used in other tools.
->>>>>>> 901d4548
     dev: false
     hasBin: true
     resolution:
-      integrity: sha512-kQBKB8hnq1SRfSpwHDpM1JNHAyk9fydW8hIDvndR2ijTFKIlBPEvkJkCt8JznOugdm12/YCaRgyq/sqDGz9PwA==
+      integrity: sha1-lS/0jVZGPTtTj4XvL46t39KEsTM=
   /bser/2.0.0:
     dependencies:
       node-int64: 0.4.0
@@ -1822,17 +1804,10 @@
       node: '>=4'
     resolution:
       integrity: sha1-1UVjW+HjPFQmScaRc+Xeas+uNN0=
-<<<<<<< HEAD
-  /caniuse-lite/1.0.30000883:
-    dev: false
-    resolution:
-      integrity: sha512-ovvb0uya4cKJct8Rj9Olstz0LaWmyJhCp3NawRG5fVigka8pEhIIwipF7zyYd2Q58UZb5YfIt52pVF444uj2kQ==
-=======
   /caniuse-db/1.0.30000884:
     dev: false
     resolution:
       integrity: sha512-jVcZPhqrsyohOBAoYpf87mfKIL80XtQH9B1XQ3Ac8nMUKGld+QuFtc+ZaXKAUlE9o8vYLlUAooihB30VRPu0rA==
->>>>>>> 901d4548
   /capture-exit/1.2.0:
     dependencies:
       rsvp: 3.6.2
@@ -2189,17 +2164,20 @@
     dev: false
     resolution:
       integrity: sha1-tf1UIgqivFq1eqtxQMlAdUUDwac=
-  /cosmiconfig/4.0.0:
+  /cosmiconfig/2.2.2:
     dependencies:
       is-directory: 0.3.1
       js-yaml: 3.9.1
-      parse-json: 4.0.0
-      require-from-string: 2.0.2
-    dev: false
-    engines:
-      node: '>=4'
-    resolution:
-      integrity: sha512-6e5vDdrXZD+t5v0L8CrurPeybg4Fmf+FCSYxXKYVAqLUtyCSbuyqE059d0kDthTNRzKVjL7QMgNpEUlsoYH3iQ==
+      minimist: 1.2.0
+      object-assign: 4.1.1
+      os-homedir: 1.0.2
+      parse-json: 2.2.0
+      require-from-string: 1.2.1
+    dev: false
+    engines:
+      node: '>=0.12'
+    resolution:
+      integrity: sha512-GiNXLwAFPYHy25XmTPpafYvn3CLAkJ8FLsscq78MQd1Kh0OU6Yzhn4eV2MVF4G9WEQZoWEGltatdR+ntGPMl5A==
   /cpx/1.5.0:
     dependencies:
       babel-runtime: 6.26.0
@@ -2666,10 +2644,6 @@
     dev: false
     resolution:
       integrity: sha1-WQxhFWsK4vTwJVcyoViyZrxWsh0=
-  /electron-to-chromium/1.3.62:
-    dev: false
-    resolution:
-      integrity: sha512-x09ndL/Gjnuk3unlAyoGyUg3wbs4w/bXurgL7wL913vXHAOWmMhrLf1VNGRaMLngmadd5Q8gsV9BFuIr6rP+Xg==
   /elliptic/6.4.1:
     dependencies:
       bn.js: 4.11.8
@@ -4091,16 +4065,15 @@
       npm: '>=1.2.10'
     resolution:
       integrity: sha1-8SF2wtBCL2AwbCQv/2oBo5T6ugk=
-  /gulp-postcss/8.0.0:
-    dependencies:
-      fancy-log: 1.3.2
-      plugin-error: 1.0.1
-      postcss: 7.0.2
-      postcss-load-config: 2.0.0
+  /gulp-postcss/6.3.0:
+    dependencies:
+      gulp-util: 3.0.8
+      postcss: 5.2.18
+      postcss-load-config: 1.2.0
       vinyl-sourcemaps-apply: 0.2.1
     dev: false
     resolution:
-      integrity: sha512-Wtl6vH7a+8IS/fU5W9IbOpcaLqKxd5L1DUOzaPmlnCbX1CrG0aWdwVnC3Spn8th0m8D59YbysV5zPUe1n/GJYg==
+      integrity: sha1-M+6XI+WcMC8z1wf8S3OYsQ8DK/8=
   /gulp-replace/0.5.4:
     dependencies:
       istextorbinary: 1.0.2
@@ -4553,22 +4526,6 @@
     dev: false
     resolution:
       integrity: sha512-GguP+DRY+pJ3soyIiGPTvdiVXjZ+DbXOxGpXn3eMvNW4x4irjqXm4wHKscC+TfxSJ0yw/S1F24tqdMNsMZTiLA==
-  /import-cwd/2.1.0:
-    dependencies:
-      import-from: 2.1.0
-    dev: false
-    engines:
-      node: '>=4'
-    resolution:
-      integrity: sha1-qmzzbnInYShcs3HsZRn1PiQ1sKk=
-  /import-from/2.1.0:
-    dependencies:
-      resolve-from: 3.0.0
-    dev: false
-    engines:
-      node: '>=4'
-    resolution:
-      integrity: sha1-M1238qev/VOqpHHUuAId7ja387E=
   /import-local/1.0.0:
     dependencies:
       pkg-dir: 2.0.0
@@ -6019,10 +5976,6 @@
     dev: false
     resolution:
       integrity: sha1-DZnzzNem0mHRm9rrkkUAXShYCOc=
-  /lodash.camelcase/4.3.0:
-    dev: false
-    resolution:
-      integrity: sha1-soqmKIorn8ZRA1x3EfZathkDMaY=
   /lodash.clonedeep/4.5.0:
     dev: false
     resolution:
@@ -6777,12 +6730,6 @@
     dev: false
     resolution:
       integrity: sha512-MIBs+AAd6dJ2SklbbE8RUDRlIVhU8MaNLh1A9SUZDUHPiZkWLFde6UNwG41yQHZEToHgJMXqyVZ9UcS/ReOVTg==
-  /node-releases/1.0.0-alpha.11:
-    dependencies:
-      semver: 5.3.0
-    dev: false
-    resolution:
-      integrity: sha512-CaViu+2FqTNYOYNihXa5uPS/zry92I3vPU4nCB6JB3OeZ2UGtOpF5gRwuN4+m3hbEcL47bOXyun1jX2iC+3uEQ==
   /node-sass/4.9.3:
     dependencies:
       async-foreach: 0.1.3
@@ -7485,15 +7432,35 @@
       node: '>=0.10.0'
     resolution:
       integrity: sha1-AerA/jta9xoqbAL+q7jB/vfgDqs=
-  /postcss-load-config/2.0.0:
-    dependencies:
-      cosmiconfig: 4.0.0
-      import-cwd: 2.1.0
-    dev: false
-    engines:
-      node: '>= 4'
-    resolution:
-      integrity: sha512-V5JBLzw406BB8UIfsAWSK2KSwIJ5yoEIVFb4gVkXci0QdKgA24jLmHZ/ghe/GgX0lJ0/D1uUK1ejhzEY94MChQ==
+  /postcss-load-config/1.2.0:
+    dependencies:
+      cosmiconfig: 2.2.2
+      object-assign: 4.1.1
+      postcss-load-options: 1.2.0
+      postcss-load-plugins: 2.3.0
+    dev: false
+    engines:
+      node: '>=0.12'
+    resolution:
+      integrity: sha1-U56a/J3chiASHr+djDZz4M5Q0oo=
+  /postcss-load-options/1.2.0:
+    dependencies:
+      cosmiconfig: 2.2.2
+      object-assign: 4.1.1
+    dev: false
+    engines:
+      node: '>=0.12'
+    resolution:
+      integrity: sha1-sJixVZ3awt8EvAuzdfmaXP4rbYw=
+  /postcss-load-plugins/2.3.0:
+    dependencies:
+      cosmiconfig: 2.2.2
+      object-assign: 4.1.1
+    dev: false
+    engines:
+      node: '>=0.12'
+    resolution:
+      integrity: sha1-dFdoEWWZrKLwCfrUJrABdQSdjZI=
   /postcss-modules-extract-imports/1.1.0:
     dependencies:
       postcss: 6.0.23
@@ -7521,20 +7488,30 @@
     dev: false
     resolution:
       integrity: sha1-7P+p1+GSUYOJ9CrQ6D9yrsRW6iA=
-  /postcss-modules/1.3.2:
+  /postcss-modules/0.6.4:
     dependencies:
       css-modules-loader-core: 1.1.0
       generic-names: 1.0.3
-      lodash.camelcase: 4.3.0
-      postcss: 7.0.2
+      postcss: 5.2.18
       string-hash: 1.1.3
     dev: false
     resolution:
-      integrity: sha512-QujH5ZpPtr1fBWTKDa43Hx45gm7p19aEtHaAtkMCBZZiB/D5za2wXSMtAf94tDUZHF3F5KZcTXISUNqgEQRiDw==
+      integrity: sha1-d6WLt3uhtDkrJwwLWYUv116JqLQ=
   /postcss-value-parser/3.3.0:
     dev: false
     resolution:
       integrity: sha1-h/OPnxj3dKSrTIojL1xc6IcqnRU=
+  /postcss/5.2.18:
+    dependencies:
+      chalk: 1.1.3
+      js-base64: 2.4.9
+      source-map: 0.5.7
+      supports-color: 3.2.3
+    dev: false
+    engines:
+      node: '>=0.12'
+    resolution:
+      integrity: sha512-zrUjRRe1bpXKsX1qAJNJjqZViErVuyEkMTRrwu4ud4sbTtIBRmtaYDrHmcGgmrbsW3MHfmtIf+vJumgQn+PrXg==
   /postcss/6.0.1:
     dependencies:
       chalk: 1.1.3
@@ -7555,16 +7532,6 @@
       node: '>=4.0.0'
     resolution:
       integrity: sha512-soOk1h6J3VMTZtVeVpv15/Hpdl2cBLX3CAw4TAbkpTJiNPk9YP/zWcD1ND+xEtvyuuvKzbxliTOIyvkSeSJ6ag==
-  /postcss/7.0.2:
-    dependencies:
-      chalk: 2.4.1
-      source-map: 0.6.1
-      supports-color: 5.5.0
-    dev: false
-    engines:
-      node: '>=6.0.0'
-    resolution:
-      integrity: sha512-fmaUY5370keLUTx+CnwRxtGiuFTcNBLQBqr1oE3WZ/euIYmGAo0OAgOhVJ3ByDnVmOR3PK+0V9VebzfjRIUcqw==
   /prelude-ls/1.1.2:
     dev: false
     engines:
@@ -8101,12 +8068,12 @@
       node: '>=0.10.0'
     resolution:
       integrity: sha1-jGStX9MNqxyXbiNE/+f3kqam30I=
-  /require-from-string/2.0.2:
-    dev: false
-    engines:
-      node: '>=0.10.0'
-    resolution:
-      integrity: sha512-Xf0nWe6RseziFMu+Ap9biiUbmplq6S9/p+7w7YXP/JBHhrUDDUhwa+vANyubuqfZWTveU//DYVGsDG7RKL/vEw==
+  /require-from-string/1.2.1:
+    dev: false
+    engines:
+      node: '>=0.10.0'
+    resolution:
+      integrity: sha1-UpyczvJzgK3+yaL5ZbZJu+5jZBg=
   /require-main-filename/1.0.1:
     dev: false
     resolution:
@@ -10349,26 +10316,22 @@
       '@types/q': 0.0.32
       '@types/through2': 2.0.32
       '@types/vinyl': 1.2.30
-      autoprefixer: 9.1.3
+      autoprefixer: 6.3.7
       gulp: 3.9.1
       gulp-clean-css: 3.0.4
       gulp-clip-empty-files: 0.1.2
       gulp-clone: 1.0.0
-      gulp-postcss: 8.0.0
+      gulp-postcss: 6.3.0
       gulp-sass: 3.1.0
       gulp-sourcemaps: 2.6.4
       gulp-texttojs: 1.0.3
       merge2: 1.0.3
-      postcss-modules: 1.3.2
+      postcss-modules: 0.6.4
       through2: 2.0.3
     dev: false
     name: '@rush-temp/gulp-core-build-sass'
     resolution:
-<<<<<<< HEAD
-      integrity: sha512-qFkBropKAXMhqmO/44kO+x54M2cAALp+rgAtU0GGjJU8XA9mdIVoNL4rxvy41O1soF6Gxf4B/4QX5Q/j4j/F6w==
-=======
       integrity: sha512-KUYVz30k6W6+eB+Tg1wD6zwndQzRMJRcFoxKurT7Q+mWpXNbPuQFKzS89S6qLTM5wVmz7EiNoWiriYQAR8GjUQ==
->>>>>>> 901d4548
       tarball: 'file:projects/gulp-core-build-sass.tgz'
     version: 0.0.0
   'file:projects/gulp-core-build-serve.tgz':
@@ -10895,7 +10858,7 @@
   '@types/yargs': 0.0.34
   '@types/z-schema': 3.16.31
   argparse: ~1.0.9
-  autoprefixer: ~9.1.3
+  autoprefixer: 6.3.7
   builtins: ~1.0.3
   chai: ~3.5.0
   colors: ~1.2.1
@@ -10924,7 +10887,7 @@
   gulp-mocha: ~6.0.0
   gulp-open: ~3.0.1
   gulp-plumber: ~1.1.0
-  gulp-postcss: ~8.0.0
+  gulp-postcss: ~6.3.0
   gulp-replace: ^0.5.4
   gulp-sass: ~3.1.0
   gulp-sourcemaps: ~2.6.4
@@ -10964,7 +10927,7 @@
   orchestrator: ~0.3.8
   phantomjs-polyfill: ~0.0.2
   phantomjs-prebuilt: ~2.1.6
-  postcss-modules: ~1.3.1
+  postcss-modules: ~0.6.4
   pretty-hrtime: ~1.0.2
   read-package-tree: ~5.1.5
   rimraf: ~2.5.4
